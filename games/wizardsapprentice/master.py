--- conflicted
+++ resolved
@@ -246,14 +246,11 @@
         # Send it to the LLM and parse the answer
         self.add_message(receiver, prompt)
         answer = self.get_answer(receiver)
-<<<<<<< HEAD
+
         self.request_counts += 1 # TODO: Not being used 
 
         print(prompt)
-        # print(answer)
-=======
-        self.request_counts += 1
->>>>>>> f70a5277
+        print(answer)
 
         # Get an answer depending on the exectation and return if valid
         if expect == "prediction":
@@ -678,10 +675,7 @@
             request_success_rate = p_requests / requests
         else:
             request_success_rate = 0
-<<<<<<< HEAD
-        
-=======
->>>>>>> f70a5277
+           
         points = calculate_gandalf_points(episode_interactions["points"])
         lose = 1 if ((points < calculate_merlin_points(episode_interactions["points"])) and (points < calculate_oz_points(episode_interactions["points"]))) else 0
         success = 1 - lose if not aborted else 0
