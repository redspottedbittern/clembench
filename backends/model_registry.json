--- conflicted
+++ resolved
@@ -20,21 +20,12 @@
     "backend": "openai_compatible"
   },
   {
-<<<<<<< HEAD
     "model_name": "Gemma7B",
     "model_id": "google/gemma-7b-it",
     "backend": "openai_compatible"
   },
   {
     "model_name": "Llama-3-8B-Instruct",
-=======
-    "model_name": "Llama-3-8B-Together.ai",
-    "model_id": "meta-llama/Llama-3-8b-chat-hf",
-    "backend": "openai_compatible"
-  },
-  {
-    "model_name": "Llama-3-8B-Instruct-Anyscale",
->>>>>>> bff08434
     "model_id": "meta-llama/Meta-Llama-3-8B-Instruct",
     "backend": "openai_compatible"
   },
